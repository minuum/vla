# Python
__pycache__/
*.py[cod]
*$py.class
*.so
.Python
build/
develop_eggs/
dist/
downloads/
eggs/
.eggs/
lib/
lib64/
parts/
sdist/
var/
wheels/
pip-wheel-metadata/
share/python-wheels/
*.egg-info/
.installed.cfg
*.egg
MANIFEST

# Virtualenv
.env
.venv
env/
venv/
ENV/
env.bak/
venv.bak/

# ROS Catkin/Colcon Build Artifacts
ROS_action/build/
ROS_action/install/
ROS_action/log/
whisper2/ros2_ws/build/
whisper2/ros2_ws/install/
whisper2/ros2_ws/log/
devel/
devel_isolated/
build_isolated/
install_isolated/

# IDE - VSCode
.vscode/*
!.vscode/settings.json
!.vscode/tasks.json
!.vscode/launch.json
!.vscode/extensions.json

# OS generated files
.DS_Store
.DS_Store?
._*
.Spotlight-V100
.Trashes
ehthumbs.db
Thumbs.db

# Docker - poetry.lock might be version controlled, but Dockerfiles referencing specific versions could be an issue if not managed.
# If Docker images are built and stored elsewhere, you might not need to ignore Dockerfile.
# Consider your Docker strategy.

# Poetry
# .poetry.lock # Usually version controlled, but if generating from pyproject.toml in CI/CD, can be ignored.
# .pdm.lock
# pdm.lock
# poetry.lock

# Jupyter Notebook Checkpoints
.ipynb_checkpoints

# Log files
*.log
logs/

# Temporary files
*.tmp
*~
*.whl

# VLA 모델 관련
ROS_action/.paligemma_ros_cache/
<<<<<<< HEAD
Model_ws/.paligemma_ros_cache/
Model_ws/build/
Model_ws/install/
Model_ws/log/
=======
>>>>>>> 24bc226f
*.pt
*.pth
*.bin
*.safetensors
.vla_models_cache/
<<<<<<< HEAD
*.lock
=======
>>>>>>> 24bc226f

# 추가 Python 파일
*.pyc
*.pyo
ROS_action/src/*.whl

<<<<<<< HEAD
# Model_ws 빌드 아티팩트 및 캐시
Model_ws/.paligemma_ros_cache/
Model_ws/build/
Model_ws/install/
Model_ws/log/
*.lock

*.h5
=======
# Ignore numpy arrays
*.npy
>>>>>>> 24bc226f
<|MERGE_RESOLUTION|>--- conflicted
+++ resolved
@@ -84,38 +84,23 @@
 
 # VLA 모델 관련
 ROS_action/.paligemma_ros_cache/
-<<<<<<< HEAD
 Model_ws/.paligemma_ros_cache/
 Model_ws/build/
 Model_ws/install/
 Model_ws/log/
-=======
->>>>>>> 24bc226f
 *.pt
 *.pth
 *.bin
 *.safetensors
 .vla_models_cache/
-<<<<<<< HEAD
 *.lock
-=======
->>>>>>> 24bc226f
 
 # 추가 Python 파일
 *.pyc
 *.pyo
 ROS_action/src/*.whl
 
-<<<<<<< HEAD
-# Model_ws 빌드 아티팩트 및 캐시
-Model_ws/.paligemma_ros_cache/
-Model_ws/build/
-Model_ws/install/
-Model_ws/log/
-*.lock
-
+# 모델 체크포인트 및 대용량 데이터
 *.h5
-=======
 # Ignore numpy arrays
-*.npy
->>>>>>> 24bc226f
+*.npy